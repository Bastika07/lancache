--- conflicted
+++ resolved
@@ -6,12 +6,9 @@
 #    restart: unless-stopped
     ports:
       - ${DNS_BIND_IP}:53:53/udp
-<<<<<<< HEAD
+      - ${DNS_BIND_IP}:53:53/tcp
     environment:
       - TZ=${TZ}
-=======
-      - ${DNS_BIND_IP}:53:53/tcp
->>>>>>> a3c59428
   sniproxy:
     image: lancachenet/sniproxy:latest
     env_file: .env
